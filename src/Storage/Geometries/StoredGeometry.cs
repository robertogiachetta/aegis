﻿// <copyright file="StoredGeometry.cs" company="Eötvös Loránd University (ELTE)">
//     Copyright 2016-2017 Roberto Giachetta. Licensed under the
//     Educational Community License, Version 2.0 (the "License"); you may
//     not use this file except in compliance with the License. You may
//     obtain a copy of the License at
//     http://opensource.org/licenses/ECL-2.0
//
//     Unless required by applicable law or agreed to in writing,
//     software distributed under the License is distributed on an "AS IS"
//     BASIS, WITHOUT WARRANTIES OR CONDITIONS OF ANY KIND, either express
//     or implied. See the License for the specific language governing
//     permissions and limitations under the License.
// </copyright>

namespace AEGIS.Storage.Geometries
{
    using System;
    using System.Collections.Generic;
    using System.Globalization;
    using System.Linq;
    using AEGIS.Collections;
    using AEGIS.Geometries;
    using AEGIS.Resources;
    using AEGIS.Storage.Resources;

    /// <summary>
    /// Represents a geometry located in a store.
    /// </summary>
    public abstract class StoredGeometry : Geometry, IStoredGeometry
    {
        /// <summary>
        /// The empty array of indexes. This field is read-only.
        /// </summary>
        private static readonly Int32[] EmptyIndexes = new Int32[0];

        /// <summary>
        /// The geometry driver. This field is read-only.
        /// </summary>
        private readonly IGeometryDriver driver;

        /// <summary>
        /// The array of indexes. This field is read-only.
        /// </summary>
        private readonly Int32[] indexes;

        /// <summary>
        /// Initializes a new instance of the <see cref="StoredGeometry" /> class.
        /// </summary>
        /// <param name="precisionModel">The precision model.</param>
        /// <param name="referenceSystem">The reference system driver.</param>
        /// <param name="driver">The geometry driver.</param>
        /// <param name="identifier">The feature identifier.</param>
        /// <param name="indexes">The indexes of the geometry within the feature.</param>
        /// <exception cref="System.ArgumentNullException">
        /// The driver is null.
        /// or
        /// The identifier is null.
        /// </exception>
        protected StoredGeometry(PrecisionModel precisionModel, IReferenceSystem referenceSystem, IGeometryDriver driver, String identifier, IEnumerable<Int32> indexes)
            : base(precisionModel, referenceSystem)
        {
<<<<<<< HEAD
            this.Identifier = identifier ?? throw new ArgumentNullException(nameof(identifier), CoreMessages.IdentifierIsNull);
            this.driver = driver ?? throw new ArgumentNullException(nameof(driver), StorageMessages.DriverIsNull);
=======
            this.Identifier = identifier ?? throw new ArgumentNullException(nameof(identifier));
            this.driver = driver ?? throw new ArgumentNullException(nameof(driver));
>>>>>>> 646c191a
            this.indexes = indexes == null ? EmptyIndexes : indexes.ToArray();
        }

        /// <summary>
        /// Gets the minimum bounding envelope of the geometry.
        /// </summary>
        /// <value>The minimum bounding box of the geometry.</value>
        public override Envelope Envelope
        {
            get
            {
                return this.indexes.Length == 0 ? this.Driver.ReadEnvelope(this.Identifier) : this.Driver.ReadEnvelope(this.Identifier, this.indexes);
            }
        }

        /// <summary>
        /// Gets the feature identifier.
        /// </summary>
        /// <value>The unique feature identifier within the store.</value>
        public String Identifier { get; private set; }

        /// <summary>
        /// Gets the collection of indexes within the feature.
        /// </summary>
        /// <value>The collection of indexes which determine the location of the geometry within the feature.</value>
        public IEnumerable<Int32> Indexes { get { return this.indexes; } }

        /// <summary>
        /// Gets the driver of the geometry.
        /// </summary>
        /// <value>The driver of the geometry.</value>
        public IGeometryDriver Driver { get { return this.driver; } }

        /// <summary>
        /// Creates a coordinate for the specified geometry.
        /// </summary>
        /// <param name="coordinate">The coordinate.</param>
        protected void CreateCoordinate(Coordinate coordinate)
        {
            if (this.indexes.Length == 0)
                this.Driver.CreateCoordinate(coordinate, this.Identifier);
            else
                this.Driver.CreateCoordinate(coordinate, this.Identifier, this.indexes);
        }

        /// <summary>
        /// Creates a coordinate for the specified geometry.
        /// </summary>
        /// <param name="coordinate">The coordinate.</param>
        /// <param name="index">The index of the coordinate within the geometry.</param>
        protected void CreateCoordinate(Coordinate coordinate, Int32 index)
        {
            if (this.indexes.Length == 0)
                this.Driver.CreateCoordinate(coordinate, this.Identifier, index);
            else
                this.Driver.CreateCoordinate(coordinate, this.Identifier, this.indexes.Append(index));
        }

        /// <summary>
        /// Creates a collection of coordinates for the geometry.
        /// </summary>
        /// <param name="collection">The list of coordinates.</param>
        protected void CreateCoordinates(IReadOnlyList<Coordinate> collection)
        {
            if (this.indexes.Length == 0)
                this.Driver.CreateCoordinates(collection, this.Identifier);
            else
                this.Driver.CreateCoordinates(collection, this.Identifier, this.indexes);
        }

        /// <summary>
        /// Creates a collection of coordinates for the geometry.
        /// </summary>
        /// <param name="collection">The list of coordinates.</param>
        /// <param name="index">The starting index of the coordinates within the geometry.</param>
        protected void CreateCoordinates(IReadOnlyList<Coordinate> collection, Int32 index)
        {
            if (this.indexes.Length == 0)
                this.Driver.CreateCoordinates(collection, this.Identifier, index);
            else
                this.Driver.CreateCoordinates(collection, this.Identifier, this.indexes.Append(index));
        }

        /// <summary>
        /// Reads the number of coordinate collections of the geometry.
        /// </summary>
        /// <returns>The number of coordinate collections within the geometry.</returns>
        protected Int32 ReadCollectionCount()
        {
            if (this.indexes.Length == 0)
                return this.Driver.ReadCollectionCount(this.Identifier);
            else
                return this.Driver.ReadCollectionCount(this.Identifier, this.indexes);
        }

        /// <summary>
        /// Reads the number of coordinate collections of the geometry.
        /// </summary>
        /// <param name="index">The starting index of the coordinates within the geometry.</param>
        /// <returns>The number of coordinate collections within the geometry.</returns>
        protected Int32 ReadCollectionCount(Int32 index)
        {
            if (this.indexes.Length == 0)
                return this.Driver.ReadCollectionCount(this.Identifier, index);

            return this.Driver.ReadCollectionCount(this.Identifier, this.indexes.Append(index));
        }

        /// <summary>
        /// Reads a coordinate of the specified geometry.
        /// </summary>
        /// <param name="index">The index of the coordinate.</param>
        /// <returns>The coordinate.</returns>
        protected Coordinate ReadCoordinate(Int32 index)
        {
            if (this.indexes.Length == 0)
                return this.Driver.ReadCoordinate(this.Identifier, index);

            return this.Driver.ReadCoordinate(this.Identifier, this.indexes.Append(index));
        }

        /// <summary>
        /// Reads the number of coordinate of the geometry.
        /// </summary>
        /// <returns>The number of coordinates within the geometry.</returns>
        protected Int32 ReadCoordinateCount()
        {
            if (this.indexes.Length == 0)
                return this.Driver.ReadCoordinateCount(this.Identifier);

            return this.Driver.ReadCoordinateCount(this.Identifier, this.indexes);
        }

        /// <summary>
        /// Reads the number of coordinate of the geometry.
        /// </summary>
        /// <param name="index">The index of the coordinates within the geometry.</param>
        /// <returns>The number of coordinates within the geometry.</returns>
        protected Int32 ReadCoordinateCount(Int32 index)
        {
            if (this.indexes.Length == 0)
                return this.Driver.ReadCoordinateCount(this.Identifier, index);

            return this.Driver.ReadCoordinateCount(this.Identifier, this.indexes.Append(index));
        }

        /// <summary>
        /// Reads the coordinates of the geometry.
        /// </summary>
        /// <returns>The list of coordinates.</returns>
        protected IReadOnlyList<Coordinate> ReadCoordinates()
        {
            if (this.indexes.Length == 0)
                return this.Driver.ReadCoordinates(this.Identifier);

            return this.Driver.ReadCoordinates(this.Identifier, this.indexes);
        }

        /// <summary>
        /// Reads the coordinates of the geometry.
        /// </summary>
        /// <param name="index">The index of the coordinates within the geometry.</param>
        /// <returns>The list of coordinates.</returns>
        protected IReadOnlyList<Coordinate> ReadCoordinates(Int32 index)
        {
            if (this.indexes.Length == 0)
                return this.Driver.ReadCoordinates(this.Identifier, index);

            return this.Driver.ReadCoordinates(this.Identifier, this.indexes.Append(index));
        }

        /// <summary>
        /// Reads the specified inner geometry.
        /// </summary>
        /// <param name="index">The index of the inner geometry within the geometry.</param>
        /// <returns>The geometry read by the driver.</returns>
        protected IGeometry ReadGeometry(Int32 index)
        {
            if (this.indexes.Length == 0)
                return this.Driver.ReadGeometry(this.Identifier, index);
            else
                return this.Driver.ReadGeometry(this.Identifier, this.indexes.Append(index));
        }

        /// <summary>
        /// Updates a coordinate of the geometry.
        /// </summary>
        /// <param name="coordinate">The coordinate.</param>
        /// <param name="index">The index of the coordinate within the geometry.</param>
        protected void UpdateCoordinate(Coordinate coordinate, Int32 index)
        {
            if (this.indexes.Length == 0)
                this.Driver.UpdateCoordinate(coordinate, this.Identifier, index);
            else
                this.Driver.UpdateCoordinate(coordinate, this.Identifier, this.indexes.Append(index));
        }

        /// <summary>
        /// Updates the coordinates of the geometry.
        /// </summary>
        /// <param name="coordinates">The list of coordinates.</param>
        protected void UpdateCoordinates(IReadOnlyList<Coordinate> coordinates)
        {
            if (this.indexes.Length == 0)
                this.Driver.UpdateCoordinates(coordinates, this.Identifier);
            else
                this.Driver.UpdateCoordinates(coordinates, this.Identifier, this.indexes);
        }

        /// <summary>
        /// Deletes the coordinates of the geometry.
        /// </summary>
        /// <param name="coordinates">The list of coordinates.</param>
        /// <param name="index">The index of the coordinate collection within the geometry.</param>
        protected void UpdateCoordinates(IReadOnlyList<Coordinate> coordinates, Int32 index)
        {
            if (this.indexes.Length == 0)
                this.Driver.UpdateCoordinates(coordinates, this.Identifier, index);
            else
                this.Driver.UpdateCoordinates(coordinates, this.Identifier, this.indexes.Append(index));
        }

        /// <summary>
        /// Deletes a coordinate of the specified geometry.
        /// </summary>
        /// <param name="index">The index of the coordinate.</param>
        protected void DeleteCoordinate(Int32 index)
        {
            if (this.indexes.Length == 0)
                this.Driver.DeleteCoordinate(this.Identifier, index);
            else
                this.Driver.DeleteCoordinate(this.Identifier, this.indexes.Append(index));
        }

        /// <summary>
        /// Deletes the coordinates of the geometry.
        /// </summary>
        protected void DeleteCoordinates()
        {
            if (this.indexes.Length == 0)
                this.Driver.DeleteCoordinates(this.Identifier);
            else
                this.Driver.DeleteCoordinates(this.Identifier, this.indexes);
        }

        /// <summary>
        /// Deletes the coordinates of the geometry.
        /// </summary>
        /// <param name="index">The index of the coordinate collection within the geometry.</param>
        protected void DeleteCoordinates(Int32 index)
        {
            if (this.indexes.Length == 0)
                this.Driver.DeleteCoordinates(this.Identifier, index);
            else
                this.Driver.DeleteCoordinates(this.Identifier, this.indexes.Append(index));
        }
    }
}<|MERGE_RESOLUTION|>--- conflicted
+++ resolved
@@ -59,13 +59,8 @@
         protected StoredGeometry(PrecisionModel precisionModel, IReferenceSystem referenceSystem, IGeometryDriver driver, String identifier, IEnumerable<Int32> indexes)
             : base(precisionModel, referenceSystem)
         {
-<<<<<<< HEAD
-            this.Identifier = identifier ?? throw new ArgumentNullException(nameof(identifier), CoreMessages.IdentifierIsNull);
-            this.driver = driver ?? throw new ArgumentNullException(nameof(driver), StorageMessages.DriverIsNull);
-=======
             this.Identifier = identifier ?? throw new ArgumentNullException(nameof(identifier));
             this.driver = driver ?? throw new ArgumentNullException(nameof(driver));
->>>>>>> 646c191a
             this.indexes = indexes == null ? EmptyIndexes : indexes.ToArray();
         }
 
