--- conflicted
+++ resolved
@@ -51,19 +51,14 @@
         /// <param name="referenceSystem">The reference system.</param>
         /// <param name="driver">The geometry driver.</param>
         /// <param name="identifier">The feature identifier.</param>
-        /// <param name="index">The index of the geometry within the feature.</param>
+        /// <param name="indexes">The indexes of the geometry within the feature.</param>
         /// <exception cref="System.ArgumentNullException">
         /// The driver is null.
         /// or
         /// The identifier is null.
         /// </exception>
-<<<<<<< HEAD
-        public StoredPoint(PrecisionModel precisionModel, IReferenceSystem referenceSystem, IGeometryDriver driver, String identifier, Int32 index)
-            : base(precisionModel, referenceSystem, driver, identifier, new Int32[] { index })
-=======
         public StoredPoint(PrecisionModel precisionModel, IReferenceSystem referenceSystem, IGeometryDriver driver, String identifier, IEnumerable<Int32> indexes)
             : base(precisionModel, referenceSystem, driver, identifier, indexes)
->>>>>>> 646c191a
         {
         }
 
