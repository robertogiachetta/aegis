--- conflicted
+++ resolved
@@ -86,11 +86,7 @@
             : base(precisionModel, referenceSystem)
         {
             // initialize shell
-<<<<<<< HEAD
-            this.Shell = shell ?? throw new ArgumentNullException(nameof(shell), CoreMessages.ShellIsNull);
-=======
             this.Shell = shell ?? throw new ArgumentNullException(nameof(shell));
->>>>>>> 646c191a
 
             // initialize holes
             this.holes = new List<LinearRing>();
@@ -119,11 +115,7 @@
             : base(precisionModel, referenceSystem)
         {
             if (shell == null)
-<<<<<<< HEAD
-                throw new ArgumentNullException(nameof(shell), CoreMessages.ShellIsNull);
-=======
                 throw new ArgumentNullException(nameof(shell));
->>>>>>> 646c191a
 
             // initialize shell
             this.Shell = new LinearRing(precisionModel, referenceSystem, shell);
